--- conflicted
+++ resolved
@@ -12,15 +12,12 @@
 from .proxy_server import create_proxy_server
 
 
-<<<<<<< HEAD
-async def run_sse_client(url: str, headers: dict[str, Any] | None = None, auth: httpx.Auth | None = None) -> None:
-=======
 async def run_sse_client(
     url: str,
     headers: dict[str, Any] | None = None,
     verify_ssl: bool | str | None = None,
+     auth: httpx.Auth | None = None
 ) -> None:
->>>>>>> 8eeaa4b5
     """Run the SSE client.
 
     Args:
@@ -29,19 +26,15 @@
         verify_ssl: Control SSL verification. Use False to disable
             or a path to a certificate bundle.
     """
-<<<<<<< HEAD
-
-    async with sse_client(url=url, headers=headers, auth=auth) as streams, ClientSession(*streams) as session:
-=======
     async with (
         sse_client(
             url=url,
             headers=headers,
+            auth=auth,
             httpx_client_factory=partial(custom_httpx_client, verify_ssl=verify_ssl),
         ) as streams,
         ClientSession(*streams) as session,
     ):
->>>>>>> 8eeaa4b5
         app = await create_proxy_server(session)
         async with stdio_server() as (read_stream, write_stream):
             await app.run(
